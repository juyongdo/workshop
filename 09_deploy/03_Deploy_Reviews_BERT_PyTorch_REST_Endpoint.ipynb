--- conflicted
+++ resolved
@@ -91,6 +91,32 @@
     "    print('+++++++++++++++++++++++++++++++')\n",
     "except NameError:\n",
     "    print('+++++++++++++++++++++++++++++++')\n",
+    "    print('STOP: Please run the notebooks in the TRAINING section before you continue.')\n",
+    "    print('+++++++++++++++++++++++++++++++')"
+   ]
+  },
+  {
+   "cell_type": "code",
+   "execution_count": null,
+   "metadata": {},
+   "outputs": [],
+   "source": [
+    "print(training_job_name)"
+   ]
+  },
+  {
+   "cell_type": "code",
+   "execution_count": null,
+   "metadata": {},
+   "outputs": [],
+   "source": [
+    "try:\n",
+    "    training_job_name\n",
+    "    print('+++++++++++++++++++++++++++++++')\n",
+    "    print('SUCCESS. You can continue.')\n",
+    "    print('+++++++++++++++++++++++++++++++')\n",
+    "except NameError:\n",
+    "    print('+++++++++++++++++++++++++++++++')\n",
     "    print('STOP: Please run ALL notebooks in the TRAIN section before you continue.')\n",
     "    print('+++++++++++++++++++++++++++++++')"
    ]
@@ -101,17 +127,6 @@
    "metadata": {},
    "outputs": [],
    "source": [
-    "print(training_job_name)"
-   ]
-  },
-  {
-   "cell_type": "code",
-   "execution_count": null,
-   "metadata": {},
-   "outputs": [],
-   "source": [
-<<<<<<< HEAD
-=======
     "%store -r transformer_pytorch_model_s3_uri"
    ]
   },
@@ -121,7 +136,6 @@
    "metadata": {},
    "outputs": [],
    "source": [
->>>>>>> 1b93bc51
     "try:\n",
     "    transformer_pytorch_model_s3_uri\n",
     "    print('+++++++++++++++++++++++++++++++')\n",
